/*
 * AerialMapDisplay.cpp
 *
 *  Copyright (c) 2014 Gaeth Cross. Apache 2 License.
 *
 *  This file is part of rviz_satellite.
 *
 *	Created on: 07/09/2014
 */

#include <QtGlobal>
#include <QImage>

#include <ros/ros.h>
#include <tf/transform_listener.h>

#include <OGRE/OgreManualObject.h>
#include <OGRE/OgreMaterialManager.h>
#include <OGRE/OgreSceneManager.h>
#include <OGRE/OgreSceneNode.h>
#include <OGRE/OgreTextureManager.h>
#include <OGRE/OgreImageCodec.h>
#include <OGRE/OgreVector3.h>

#include "rviz/frame_manager.h"
#include "rviz/ogre_helpers/grid.h"
#include "rviz/properties/enum_property.h"
#include "rviz/properties/float_property.h"
#include "rviz/properties/int_property.h"
#include "rviz/properties/property.h"
#include "rviz/properties/tf_frame_property.h"
#include "rviz/properties/quaternion_property.h"
#include "rviz/properties/ros_topic_property.h"
#include "rviz/properties/vector_property.h"
#include "rviz/validate_floats.h"
#include "rviz/display_context.h"

#include "aerialmap_display.h"

#define FRAME_CONVENTION_ROS (0)  //  X -> North, Y -> West
#define FRAME_CONVENTION_GEO (1)  //  X -> East, Y -> North

Ogre::TexturePtr textureFromImage(const QImage &image,
                                  const std::string &name) {
  ROS_DEBUG("Loading a %i x %i texture", image.width(), image.height());
  //  convert to 24bit rgb
  QImage converted = image.convertToFormat(QImage::Format_RGB888).mirrored();

  //  create texture
  Ogre::TexturePtr texture;
  Ogre::DataStreamPtr data_stream;
  data_stream.bind(new Ogre::MemoryDataStream((void *)converted.constBits(),
                                              converted.byteCount()));

  const Ogre::String res_group =
      Ogre::ResourceGroupManager::DEFAULT_RESOURCE_GROUP_NAME;
  Ogre::TextureManager &texture_manager = Ogre::TextureManager::getSingleton();
  //  swap byte order when going from QImage to Ogre
  texture = texture_manager.loadRawData(name, res_group, data_stream,
                                        converted.width(), converted.height(),
                                        Ogre::PF_B8G8R8, Ogre::TEX_TYPE_2D, 0);
  return texture;
}

namespace rviz {

AerialMapDisplay::AerialMapDisplay()
    : Display(), map_id_(0), scene_id_(0), dirty_(false),
      received_msg_(false) {

  static unsigned int map_ids = 0;
  map_id_ = map_ids++; //  global counter of map ids

  topic_property_ = new RosTopicProperty(
      "Topic", "", QString::fromStdString(
                       ros::message_traits::datatype<sensor_msgs::NavSatFix>()),
      "nav_msgs::Odometry topic to subscribe to.", this, SLOT(updateTopic()));

  frame_property_ = new TfFrameProperty("Robot frame", "world",
                                        "TF frame for the moving robot.", this,
                                        0, false, SLOT(updateFrame()), this);

  dynamic_reload_property_ =
      new Property("Dynamically reload", true,
                   "Reload as robot moves. Frame option must be set.",
                   this, SLOT(updateDynamicReload()));

  alpha_property_ = new FloatProperty(
      "Alpha", 0.7, "Amount of transparency to apply to the map.", this,
      SLOT(updateAlpha()));
  alpha_ = alpha_property_->getValue().toFloat();
  alpha_property_->setMin(0);
  alpha_property_->setMax(1);
  alpha_property_->setShouldBeSaved(true);

  draw_under_property_ =
      new Property("Draw Behind", false,
                   "Rendering option, controls whether or not the map is always"
                   " drawn behind everything else.",
                   this, SLOT(updateDrawUnder()));
  draw_under_property_->setShouldBeSaved(true);
  draw_under_ = draw_under_property_->getValue().toBool();

  //  output, resolution of the map in meters/pixel
  resolution_property_ = new FloatProperty(
      "Resolution", 0, "Resolution of the map. (Read only)", this);
  resolution_property_->setReadOnly(true);

  //  properties for map
  object_uri_property_ = new StringProperty(
      "Object URI", "http://otile1.mqcdn.com/tiles/1.0.0/sat/{z}/{x}/{y}.jpg",
      "URL from which to retrieve map tiles.", this, SLOT(updateObjectURI()));
  object_uri_property_->setShouldBeSaved(true);
  object_uri_ = object_uri_property_->getStdString();

  zoom_property_ = new IntProperty("Zoom", 16, "Zoom level (0 - 22 usually)",
                                   this, SLOT(updateZoom()));
  zoom_property_->setShouldBeSaved(true);
  zoom_ = zoom_property_->getInt();

  blocks_property_ =
      new IntProperty("Blocks", 3, "Number of adjacent blocks (6 max)", this,
                      SLOT(updateBlocks()));
  blocks_property_->setShouldBeSaved(true);

  frame_convention_property_ = new EnumProperty(
      "Frame Convention", "ROS", "Convention for mapping frame to the compass",
      this, SLOT(updateFrameConvention()));
  frame_convention_property_->addOptionStd("ROS", FRAME_CONVENTION_ROS);
  frame_convention_property_->addOptionStd("libGeographic",
                                           FRAME_CONVENTION_GEO);

  //  updating one triggers reload
  updateBlocks();
}

AerialMapDisplay::~AerialMapDisplay() {
  unsubscribe();
  clear();
}

void AerialMapDisplay::onInitialize() {
  frame_property_->setFrameManager( context_->getFrameManager() );
}

void AerialMapDisplay::onEnable() { subscribe(); }

void AerialMapDisplay::onDisable() {
  unsubscribe();
  clear();
}

void AerialMapDisplay::subscribe() {
  if (!isEnabled()) {
    return;
  }

  if (!topic_property_->getTopic().isEmpty()) {
    try {
      ROS_INFO("Subscribing to %s", topic_property_->getTopicStd().c_str());
      coord_sub_ =
          update_nh_.subscribe(topic_property_->getTopicStd(), 1,
                               &AerialMapDisplay::navFixCallback, this);

      setStatus(StatusProperty::Ok, "Topic", "OK");
    }
    catch (ros::Exception &e) {
      setStatus(StatusProperty::Error, "Topic",
                QString("Error subscribing: ") + e.what());
    }
  }
}

void AerialMapDisplay::unsubscribe() {
  coord_sub_.shutdown();
  ROS_INFO("Unsubscribing.");
}


void AerialMapDisplay::updateDynamicReload() {
  // nothing to do here, when robot GPS updates the tiles will reload
}

void AerialMapDisplay::updateAlpha() {
  alpha_ = alpha_property_->getFloat();
  dirty_ = true;
  ROS_INFO("Changing alpha to %f", alpha_);
}

void AerialMapDisplay::updateFrame() {
  ROS_INFO_STREAM("Changing robot frame to " << frame_property_->getFrameStd());
  transformAerialMap();
}

void AerialMapDisplay::updateDrawUnder() {
  /// @todo: figure out why this property only applies to some objects
  draw_under_ = draw_under_property_->getValue().toBool();
  dirty_ = true; //  force update
  ROS_INFO("Changing draw_under to %s", ((draw_under_) ? "true" : "false"));
}

void AerialMapDisplay::updateObjectURI() {
  object_uri_ = object_uri_property_->getStdString();
  loadImagery(); //  reload all imagery
}

void AerialMapDisplay::updateZoom() {
  int zoom = zoom_property_->getInt();
  //  validate
  zoom = std::max(0, std::min(22, zoom));
  if (zoom != static_cast<int>(zoom_)) {
    zoom_ = zoom;
    ROS_INFO("Zoom changed to %i, will reload imagery", zoom_);
    loadImagery(); //  reload
  }
}

void AerialMapDisplay::updateBlocks() {
  int blocks = blocks_property_->getInt();
  blocks = std::max(0, std::min(6, blocks)); //  arbitrary limit for now
  if (blocks != static_cast<int>(blocks_)) {
    blocks_ = blocks;
    loadImagery();
  }
}

void AerialMapDisplay::updateFrameConvention() {
  transformAerialMap();
}

void AerialMapDisplay::updateTopic() {
  unsubscribe();
  clear();
  subscribe();
}

void AerialMapDisplay::clear() {
  ROS_INFO("clear()");
  setStatus(StatusProperty::Warn, "Message", "No map received");
  clearGeometry();
  //  the user has cleared here
  received_msg_ = false;
  //  stop any loading...
  ROS_INFO("Clearing loaded imagery.");
  //  cancel current imagery, if any
  loader_.reset();
}

void AerialMapDisplay::clearGeometry() {
  for (MapObject &obj : objects_) {
    //  destroy object
    scene_manager_->destroyManualObject(obj.object);
    //  destory texture
    if (!obj.texture.isNull()) {
      const std::string tex_name = obj.texture->getName();
      obj.texture.setNull();
      Ogre::TextureManager::getSingleton().unload(tex_name);
    }
    //  destroy material
    if (!obj.material.isNull()) {
      const std::string mat_name = obj.material->getName();
      obj.material.setNull();
      Ogre::MaterialManager::getSingleton().unload(mat_name);
    }
  }
  objects_.clear();
}

void AerialMapDisplay::update(float, float) {
  boost::mutex::scoped_lock lock(mutex_);
  //  creates all geometry, if necessary
  assembleScene();
  //  draw
  context_->queueRender();
}

void
AerialMapDisplay::navFixCallback(const sensor_msgs::NavSatFixConstPtr &msg) {
<<<<<<< HEAD
  // If the new (lat,lon) falls into a different tile then we have some reloading to do.
  if ( !received_msg_ || ( loader_ && loader_->insideCentreTile(msg->latitude,msg->longitude) ) ) {
=======
  // If the new (lat,lon) falls into a different tile then we have some
  // reloading to do.
  if (!received_msg_ ||
      (loader_ && !loader_->insideCentreTile(msg->latitude, msg->longitude) &&
       dynamic_reload_property_->getValue().toBool())) {
>>>>>>> 552964ba
    ref_lat_ = msg->latitude;
    ref_lon_ = msg->longitude;
    ROS_INFO("Reference point set to: %.12f, %.12f", ref_lat_, ref_lon_);
    ROS_INFO("Received msg: %s", (received_msg_) ? "true" : "false");
    setStatus(StatusProperty::Warn, "Message", "Loading map tiles.");

    //  re-load imagery
    received_msg_ = true;
    loadImagery();
    transformAerialMap();
  }
}

void AerialMapDisplay::loadImagery() {
  //  cancel current imagery, if any
  loader_.reset();
  
  if (!received_msg_) {
    //  no message received from publisher
    return;
  }
  if (object_uri_.empty()) {
    setStatus(StatusProperty::Error, "Message",
              "Received message but object URI is not set");
  }
  const std::string service = object_uri_;
  try {
<<<<<<< HEAD
    loader_.reset( new TileLoader(service, ref_lat_, ref_lon_, zoom_, blocks_, this) );
  }
  catch (std::exception &e) {
=======
    loader_.reset(
        new TileLoader(service, ref_lat_, ref_lon_, zoom_, blocks_, this));
  } catch (std::exception &e) {
>>>>>>> 552964ba
    setStatus(StatusProperty::Error, "Message", QString(e.what()));
    return;
  }

  QObject::connect(loader_.get(), SIGNAL(errorOcurred(QString)), this,
                   SLOT(errorOcurred(QString)));
  QObject::connect(loader_.get(), SIGNAL(finishedLoading()), this,
                   SLOT(finishedLoading()));
  QObject::connect(loader_.get(), SIGNAL(initiatedRequest(QNetworkRequest)), this,
                   SLOT(initiatedRequest(QNetworkRequest)));
  QObject::connect(loader_.get(), SIGNAL(receivedImage(QNetworkRequest)), this,
                   SLOT(receivedImage(QNetworkRequest)));
  //  start loading images
  loader_->start();
}

void AerialMapDisplay::assembleScene() {
  if (!dirty_) {
    return; //  nothing to update
  }
  dirty_ = false;
  
  if (!loader_) {
    return; //  no tiles loaded, don't do anything
  }
  
  //  get rid of old geometry, we will re-build this
  clearGeometry();
  
  //  iterate over all tiles and create an object for each of them
  const double resolution = loader_->resolution();
  const std::vector<TileLoader::MapTile> &tiles = loader_->tiles();
  for (const TileLoader::MapTile &tile : tiles) {
    const int w = tile.image().width();
    const int h = tile.image().height();
    //  we here assume that the tiles are uniformly sized...
    const double tileW = w * resolution;
    const double tileH = h * resolution;
    const double origin_x = -loader_->originX() * tileW;
    const double origin_y = -(1 - loader_->originY()) * tileH;

    // determine location of this tile
    // NOTE(gareth): We invert the y-axis here so that positive y corresponds
    // to north.
    const double x = (tile.x() - loader_->tileX()) * tileW + origin_x;
    const double y = -(tile.y() - loader_->tileY()) * tileH + origin_y;
    //  don't re-use any ids
    const std::string name_suffix =
        std::to_string(tile.x()) + "_" + std::to_string(tile.y()) + "_" +
        std::to_string(map_id_) + "_" + std::to_string(scene_id_);

    Ogre::TexturePtr tex;
    if (tile.hasImage()) {
      //  one material per texture
      std::string matName = "material_" + name_suffix;
      Ogre::MaterialPtr material = Ogre::MaterialManager::getSingleton().create(
          matName, Ogre::ResourceGroupManager::DEFAULT_RESOURCE_GROUP_NAME);
      material->setReceiveShadows(false);
      material->getTechnique(0)->setLightingEnabled(false);
      material->setDepthBias(-16.0f, 0.0f);
      material->setCullingMode(Ogre::CULL_NONE);
      material->setDepthWriteEnabled(false);

      //  create textureing unit
      Ogre::Pass *pass = material->getTechnique(0)->getPass(0);
      Ogre::TextureUnitState *tex_unit = NULL;
      if (pass->getNumTextureUnitStates() > 0) {
        tex_unit = pass->getTextureUnitState(0);
      } else {
        tex_unit = pass->createTextureUnitState();
      }

      //  only add if we have a texture for it
      tex = textureFromImage(tile.image(), "texture_" + name_suffix);

      ROS_DEBUG("Rendering with texture: %s", tex->getName().c_str());
      tex_unit->setTextureName(tex->getName());
      tex_unit->setTextureFiltering(Ogre::TFO_BILINEAR);

      //  create an object
      const std::string obj_name = "object_" + name_suffix;
      Ogre::ManualObject *obj = scene_manager_->createManualObject(obj_name);
      scene_node_->attachObject(obj);

      //  configure depth & alpha properties
      if (alpha_ >= 0.9998) {
        material->setDepthWriteEnabled(!draw_under_);
        material->setSceneBlending(Ogre::SBT_REPLACE);
      } else {
        material->setSceneBlending(Ogre::SBT_TRANSPARENT_ALPHA);
        material->setDepthWriteEnabled(false);
      }

      if (draw_under_) {
        obj->setRenderQueueGroup(Ogre::RENDER_QUEUE_4);
      } else {
        obj->setRenderQueueGroup(Ogre::RENDER_QUEUE_MAIN);
      }

      tex_unit->setAlphaOperation(Ogre::LBX_SOURCE1, Ogre::LBS_MANUAL,
                                  Ogre::LBS_CURRENT, alpha_);

      //  create a quad for this tile
      obj->begin(material->getName(), Ogre::RenderOperation::OT_TRIANGLE_LIST);

      //  bottom left
      obj->position(x, y, 0.0f);
      obj->textureCoord(0.0f, 0.0f);
      obj->normal(0.0f, 0.0f, 1.0f);

      // top right
      obj->position(x + tileW, y + tileH, 0.0f);
      obj->textureCoord(1.0f, 1.0f);
      obj->normal(0.0f, 0.0f, 1.0f);

      // top left
      obj->position(x, y + tileH, 0.0f);
      obj->textureCoord(0.0f, 1.0f);
      obj->normal(0.0f, 0.0f, 1.0f);

      //  bottom left
      obj->position(x, y, 0.0f);
      obj->textureCoord(0.0f, 0.0f);
      obj->normal(0.0f, 0.0f, 1.0f);

      // bottom right
      obj->position(x + tileW, y, 0.0f);
      obj->textureCoord(1.0f, 0.0f);
      obj->normal(0.0f, 0.0f, 1.0f);

      // top right
      obj->position(x + tileW, y + tileH, 0.0f);
      obj->textureCoord(1.0f, 1.0f);
      obj->normal(0.0f, 0.0f, 1.0f);

      obj->end();

      if (draw_under_property_->getValue().toBool()) {
        //  render under everything else
        obj->setRenderQueueGroup(Ogre::RENDER_QUEUE_4);
      }

      MapObject object;
      object.object = obj;
      object.texture = tex;
      object.material = material;
      objects_.push_back(object);
    }
  }
  scene_id_++;
}

void AerialMapDisplay::initiatedRequest(QNetworkRequest request) {
  ROS_DEBUG("Requesting %s", qPrintable(request.url().toString()));
}

void AerialMapDisplay::receivedImage(QNetworkRequest request) {
  ROS_DEBUG("Loaded tile %s", qPrintable(request.url().toString()));
}

void AerialMapDisplay::finishedLoading() {
  ROS_INFO("Finished loading all tiles.");
  dirty_ = true;
  setStatus(StatusProperty::Ok, "Message", "Loaded all tiles.");
  //  set property for resolution display
  if (loader_) {
    resolution_property_->setValue(loader_->resolution());
  }
}

void AerialMapDisplay::errorOcurred(QString description) {
  ROS_ERROR("Error: %s", qPrintable(description));
  setStatus(StatusProperty::Error, "Message", description);
}

void AerialMapDisplay::transformAerialMap() {
  // pass in identity to get pose of robot wrt to the fixed frame
  // the map will be shifted so as to compensate for the center tile shifting
  geometry_msgs::Pose pose;
  pose.orientation.w = 1;
  pose.orientation.x = 0;
  pose.orientation.y = 0;
  pose.orientation.z = 0;
  pose.position.x = 0;
  pose.position.y = 0;
  pose.position.z = 0;
  
  const std::string frame = frame_property_->getFrameStd();
  Ogre::Vector3 position{0, 0, 0};
  Ogre::Quaternion orientation{1, 0, 0, 0};

  if (!context_->getFrameManager()->transform(frame, ros::Time(), pose,
                                              position, orientation)) {
    ROS_DEBUG("Error transforming map '%s' from frame '%s' to frame '%s'",
              qPrintable(getName()), frame.c_str(), qPrintable(fixed_frame_));

    setStatus(StatusProperty::Error, "Transform",
              "No transform from [" + QString::fromStdString(frame) + "] to [" +
                  fixed_frame_ + "]");

    // set the transform to identity on failure
    position = Ogre::Vector3::ZERO;
    orientation = Ogre::Quaternion::IDENTITY;
  } else {
    setStatus(StatusProperty::Ok, "Transform", "Transform OK");
  }
  if (position.isNaN() || orientation.isNaN()) {
    // this can occur if an invalid TF is published. Set to identiy so OGRE does
    // not throw an assertion
    position = Ogre::Vector3::ZERO;
    orientation = Ogre::Quaternion::IDENTITY;
    ROS_ERROR("rviz_satellite received invalid transform, setting to identity");
  }

  // Here we assume that the fixed/world frame is at altitude=0
  // force aerial imagery on ground
  position.z = 0;
  scene_node_->setPosition(position);
  
  const int convention = frame_convention_property_->getOptionInt();
  if (convention == FRAME_CONVENTION_ROS) {
    // Apply 90deg rotation to convert from map to ROS coordinate frames
    // http://wiki.ros.org/geometry/CoordinateFrameConventions
    static const Ogre::Quaternion MAP_TO_ROS(Ogre::Degree(-90),
                                             Ogre::Vector3::UNIT_Z);
    scene_node_->setOrientation(MAP_TO_ROS);
  } else if (convention == FRAME_CONVENTION_GEO) {
    // TODO(gareth): We are technically ignoring the orientation from the
    // frame manager here - does this make sense?
    scene_node_->setOrientation(Ogre::Quaternion::IDENTITY);
  } else {
    ROS_ERROR_STREAM("Invalid convention selected: " << convention);
  }
}

void AerialMapDisplay::fixedFrameChanged() { transformAerialMap(); }

void AerialMapDisplay::reset() {
  Display::reset();
  //  unsub,clear,resub
  updateTopic();
}

} // namespace rviz

#include <pluginlib/class_list_macros.h>
PLUGINLIB_EXPORT_CLASS(rviz::AerialMapDisplay, rviz::Display)<|MERGE_RESOLUTION|>--- conflicted
+++ resolved
@@ -276,16 +276,11 @@
 
 void
 AerialMapDisplay::navFixCallback(const sensor_msgs::NavSatFixConstPtr &msg) {
-<<<<<<< HEAD
-  // If the new (lat,lon) falls into a different tile then we have some reloading to do.
-  if ( !received_msg_ || ( loader_ && loader_->insideCentreTile(msg->latitude,msg->longitude) ) ) {
-=======
   // If the new (lat,lon) falls into a different tile then we have some
   // reloading to do.
   if (!received_msg_ ||
       (loader_ && !loader_->insideCentreTile(msg->latitude, msg->longitude) &&
        dynamic_reload_property_->getValue().toBool())) {
->>>>>>> 552964ba
     ref_lat_ = msg->latitude;
     ref_lon_ = msg->longitude;
     ROS_INFO("Reference point set to: %.12f, %.12f", ref_lat_, ref_lon_);
@@ -313,15 +308,9 @@
   }
   const std::string service = object_uri_;
   try {
-<<<<<<< HEAD
-    loader_.reset( new TileLoader(service, ref_lat_, ref_lon_, zoom_, blocks_, this) );
-  }
-  catch (std::exception &e) {
-=======
     loader_.reset(
         new TileLoader(service, ref_lat_, ref_lon_, zoom_, blocks_, this));
   } catch (std::exception &e) {
->>>>>>> 552964ba
     setStatus(StatusProperty::Error, "Message", QString(e.what()));
     return;
   }
